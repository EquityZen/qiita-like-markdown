--- conflicted
+++ resolved
@@ -96,17 +96,16 @@
         foo@bar.com
         """, ['gfm'])
 
-<<<<<<< HEAD
+    def test_strikethrough(self):
+        self.assert_renders("""
+        <p>This is <del>struck</del>.</p>
+        """, """
+        This is ~~struck~~.
+        """, ['gfm'])
+
     def test_spaced_link(self):
         self.assert_renders("""
         <p><a href="href">text</a></p>
         """, """
         [text] (href)
-=======
-    def test_strikethrough(self):
-        self.assert_renders("""
-        <p>This is <del>struck</del>.</p>
-        """, """
-        This is ~~struck~~.
->>>>>>> 684a7bff
         """, ['gfm'])