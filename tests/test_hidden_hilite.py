# coding: utf-8
# Copyright (c) 2012, the Dart project authors.  Please see the AUTHORS file
# for details. All rights reserved. Use of this source code is governed by a
# BSD-style license that can be found in the LICENSE file.

from __future__ import unicode_literals

import gfm
from test_case import TestCase


class TestHiddenHilite(TestCase):
    def setUp(self):
        TestCase.setUp(self)
        #self.hidden_hilite = gfm.HiddenHiliteExtension([])
        self.hidden_hilite = gfm.HiddenHiliteExtension()

    def test_doesnt_highlight_code_blocks(self):
        self.assert_renders("""
        <pre><code>def
        </code></pre>
        """, """
            def
        """, [self.hidden_hilite])

    def test_doesnt_highlight_code_blocks_with_shebangs(self):
        self.assert_renders("""
        <pre><code>#!/bin/python
        def
        </code></pre>
        """, """
            #!/bin/python
            def
        """, [self.hidden_hilite])

    def test_doesnt_highlight_code_blocks_with_colons(self):
        self.assert_renders("""
        <pre><code>:::python
        def
        </code></pre>
        """, """
            :::python
            def
        """, [self.hidden_hilite])

    def test_does_highlight_fenced_blocks(self):
        test_text = """
        ```python
        def
        ```
        """
        #extensions = [self.hidden_hilite, 'fenced_code']
        extensions = [self.hidden_hilite, 'gfm.fenced_code']
        if self.has_pygments:
            self.assert_renders("""
<<<<<<< HEAD
        <div class="codehilite"><pre><span></span><code><span class="k">def</span>
        </code></pre></div>
=======
        <div class="codehilite"><pre><span></span><span class="k">def</span>
        </pre></div>
>>>>>>> cd3a2eef
        """, test_text, extensions)
        else:
            self.assert_renders("""
        <pre class="codehilite"><code class="language-python">def</code></pre>
        """, test_text, extensions)<|MERGE_RESOLUTION|>--- conflicted
+++ resolved
@@ -53,13 +53,8 @@
         extensions = [self.hidden_hilite, 'gfm.fenced_code']
         if self.has_pygments:
             self.assert_renders("""
-<<<<<<< HEAD
-        <div class="codehilite"><pre><span></span><code><span class="k">def</span>
-        </code></pre></div>
-=======
         <div class="codehilite"><pre><span></span><span class="k">def</span>
         </pre></div>
->>>>>>> cd3a2eef
         """, test_text, extensions)
         else:
             self.assert_renders("""
