--- conflicted
+++ resolved
@@ -28,16 +28,7 @@
 parser.add_argument('-n', '--name', help='the name of the test to run',
                     metavar='NAME')
 
-<<<<<<< HEAD
-options, args = parser.parse_args()
-sdk_path = None
-if len(args) > 0:
-    print('Error: 0 arguments expected.')
-    parser.print_help()
-    sys.exit(1)
-=======
 args = parser.parse_args()
->>>>>>> cd3a2eef
 
 test_path = os.path.join(os.path.dirname(__file__), 'tests')
 test_loader = loader.TestLoader()
